--- conflicted
+++ resolved
@@ -415,10 +415,8 @@
     
     #data
     dataset = Dataset(df_train)
-<<<<<<< HEAD
+    x = dataset[0][0]
     y = dataset[0][1]
-=======
->>>>>>> 7bb0ad22
     x = dataset[0][0]
     
     #hyperparameters
