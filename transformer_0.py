import torch
import torch.nn as nn
import pandas as pd
import numpy as np
from transformers import BertTokenizer, BertModel
from torch.optim import Adam
from tqdm import tqdm



class SelfAttention(nn.Module):
    def __init__(self, embed_size, heads):
        super(SelfAttention, self).__init__()
        self.embed_size = embed_size
        self.heads = heads
        self.head_dim = embed_size // heads

        assert (
            self.head_dim * heads == embed_size
        ), "Embedding size needs to be divisible by heads"

        self.values = nn.Linear(embed_size, embed_size)
        self.keys = nn.Linear(embed_size, embed_size)
        self.queries = nn.Linear(embed_size, embed_size)
        self.fc_out = nn.Linear(embed_size, embed_size)

    def forward(self, values, keys, query, mask):
        # Get number of training examples
        N = query.shape[0]

        value_len, key_len, query_len = values.shape[1], keys.shape[1], query.shape[1]

        values = self.values(values)  # (N, value_len, embed_size)
        keys = self.keys(keys)  # (N, key_len, embed_size)
        queries = self.queries(query)  # (N, query_len, embed_size)

        # Split the embedding into self.heads different pieces
        values = values.reshape(N, value_len, self.heads, self.head_dim)
        keys = keys.reshape(N, key_len, self.heads, self.head_dim)
        queries = queries.reshape(N, query_len, self.heads, self.head_dim)

        # Einsum does matrix mult. for query*keys for each training example
        # with every other training example, don't be confused by einsum
        # it's just how I like doing matrix multiplication & bmm

        energy = torch.einsum("nqhd,nkhd->nhqk", [queries, keys])
        # queries shape: (N, query_len, heads, heads_dim),
        # keys shape: (N, key_len, heads, heads_dim)
        # energy: (N, heads, query_len, key_len)

        # Mask padded indices so their weights become 0
        if mask is not None:
            energy = energy.masked_fill(mask == 0, float("-1e20"))

        # Normalize energy values similarly to seq2seq + attention
        # so that they sum to 1. Also divide by scaling factor for
        # better stability
        attention = torch.softmax(energy / (self.embed_size ** (1 / 2)), dim=3)
        # attention shape: (N, heads, query_len, key_len)

        out = torch.einsum("nhql,nlhd->nqhd", [attention, values]).reshape(
            N, query_len, self.heads * self.head_dim
        )
        # attention shape: (N, heads, query_len, key_len)
        # values shape: (N, value_len, heads, heads_dim)
        # out after matrix multiply: (N, query_len, heads, head_dim), then
        # we reshape and flatten the last two dimensions.

        out = self.fc_out(out)
        # Linear layer doesn't modify the shape, final shape will be
        # (N, query_len, embed_size)

        return out


class TransformerBlock(nn.Module):
    def __init__(self, embed_size, heads, dropout, forward_expansion):
        super(TransformerBlock, self).__init__()
        self.attention = SelfAttention(embed_size, heads)
        self.norm1 = nn.LayerNorm(embed_size)
        self.norm2 = nn.LayerNorm(embed_size)

        self.feed_forward = nn.Sequential(
            nn.Linear(embed_size, forward_expansion * embed_size),
            nn.ReLU(),
            nn.Linear(forward_expansion * embed_size, embed_size),
        )

        self.dropout = nn.Dropout(dropout)

    def forward(self, value, key, query, mask):
        attention = self.attention(value, key, query, mask)

        # Add skip connection, run through normalization and finally dropout
        x = self.dropout(self.norm1(attention + query))
        forward = self.feed_forward(x)
        out = self.dropout(self.norm2(forward + x))
        return out


class Encoder(nn.Module):
    def __init__(
        self,
        src_vocab_size,
        embed_size,
        num_layers,
        heads,
        device,
        forward_expansion,
        dropout,
        max_length,
    ):

        super(Encoder, self).__init__()
        self.embed_size = embed_size
        self.device = device
        self.word_embedding = nn.Embedding(src_vocab_size, embed_size)
        self.position_embedding = nn.Embedding(max_length, embed_size)

        self.layers = nn.ModuleList(
            [
                TransformerBlock(
                    embed_size,
                    heads,
                    dropout=dropout,
                    forward_expansion=forward_expansion,
                )
                for _ in range(num_layers)
            ]
        )

        self.dropout = nn.Dropout(dropout)

    def forward(self, x, mask):
        N, seq_length = x.shape
        positions = torch.arange(0, seq_length).expand(N, seq_length).to(self.device)
        out = self.dropout(
            (self.word_embedding(x) + self.position_embedding(positions))
        )

        # In the Encoder the query, key, value are all the same, it's in the
        # decoder this will change. This might look a bit odd in this case.
        for layer in self.layers:
            out = layer(out, out, out, mask)

        return out


class DecoderBlock(nn.Module):
    def __init__(self, embed_size, heads, forward_expansion, dropout, device):
        super(DecoderBlock, self).__init__()
        self.norm = nn.LayerNorm(embed_size)
        self.attention = SelfAttention(embed_size, heads=heads)
        self.transformer_block = TransformerBlock(
            embed_size, heads, dropout, forward_expansion
        )
        self.dropout = nn.Dropout(dropout)

    def forward(self, x, value, key, src_mask, trg_mask):
        attention = self.attention(x, x, x, trg_mask)
        query = self.dropout(self.norm(attention + x))
        out = self.transformer_block(value, key, query, src_mask)
        return out


class Decoder(nn.Module):
    def __init__(
        self,
        trg_vocab_size,
        embed_size,
        num_layers,
        heads,
        forward_expansion,
        dropout,
        device,
        max_length,
    ):
        super(Decoder, self).__init__()
        self.device = device
        self.word_embedding = nn.Embedding(trg_vocab_size, embed_size)
        self.position_embedding = nn.Embedding(max_length, embed_size)

        self.layers = nn.ModuleList(
            [
                DecoderBlock(embed_size, heads, forward_expansion, dropout, device)
                for _ in range(num_layers)
            ]
        )
        self.fc_out = nn.Linear(embed_size, trg_vocab_size)
        self.dropout = nn.Dropout(dropout)

    def forward(self, x, enc_out, src_mask, trg_mask):
        N, seq_length = x.shape
        positions = torch.arange(0, seq_length).expand(N, seq_length).to(self.device)
        x = self.dropout((self.word_embedding(x) + self.position_embedding(positions)))

        for layer in self.layers:
            x = layer(x, enc_out, enc_out, src_mask, trg_mask)

        out = self.fc_out(x)

        return out


class Transformer(nn.Module):
    def __init__(
        self,
        src_vocab_size,
        trg_vocab_size,
        src_pad_idx,
        trg_pad_idx,
        embed_size=512,
        num_layers=6,
        forward_expansion=4,
        heads=8,
        dropout=0,
        device="cpu",
        max_length=100,
    ):

        super(Transformer, self).__init__()

        self.encoder = Encoder(
            src_vocab_size,
            embed_size,
            num_layers,
            heads,
            device,
            forward_expansion,
            dropout,
            max_length,
        )

        self.decoder = Decoder(
            trg_vocab_size,
            embed_size,
            num_layers,
            heads,
            forward_expansion,
            dropout,
            device,
            max_length,
        )

        self.src_pad_idx = src_pad_idx
        self.trg_pad_idx = trg_pad_idx
        self.device = device

    def make_src_mask(self, src):
        src_mask = (src != self.src_pad_idx)
        src_mask=src_mask.unsqueeze(1).unsqueeze(2)
        # (N, 1, 1, src_len)
        return src_mask.to(self.device)


    def make_trg_mask(self, trg):
        N, trg_len = trg.shape
        trg_mask = torch.tril(torch.ones((trg_len, trg_len))).expand(
            N, 1, trg_len, trg_len
        )

        return trg_mask.to(self.device)

    def forward(self, src, trg):
        src_mask = self.make_src_mask(src)
        trg_mask = self.make_trg_mask(trg)
        enc_src = self.encoder(src, src_mask)
        out = self.decoder(trg, enc_src, src_mask, trg_mask)
        return out
    
    
class Dataset(torch.utils.data.Dataset):

    def __init__(self, df):

        self.labels = [x for x in df['target']]
        
        self.texts = [tokenizer(text, 
                    padding='max_length', max_length = 10, truncation=True,
                    return_tensors="pt") for text in df['text']]
        
        self.texts = [torch.cat([ torch.tensor([1]), i['input_ids'][0], torch.tensor([0])], dim=0) for i in self.texts]
        self.texts = [torch.unsqueeze(x,0)  for x in self.texts] 

    def __len__(self):
        return len(self.labels)

    def __getitem__(self, idx):
        return self.texts[idx], self.labels[idx]

#define device
def set_up():
    if torch.cuda.is_available():
        device_ = torch.device("cuda")
        print (f"Using {device_}")
        #Checking GPU RAM allocated memory
        print('allocated CUDA memory: ',torch.cuda.memory_allocated())
        print('cached CUDA memory: ',torch.cuda.memory_cached())
        torch.cuda.empty_cache() # clear CUDA memory
        torch.backends.cudnn.benchmark = True #let cudnn chose the most efficient way of calculating Convolutions
        
    elif torch.backends.mps.is_available():
        print ("CUDA device not found.")
        device_ = torch.device("mps")
        print (f"Using {device_}")
    else:
        print ("MPS device not found.")
        device_ = torch.device("cpu")
        print (f"Using {device_}")
    return device_

#dodać learning loop
def train(model, train_data, test_data, learning_rate, epochs, device, batch_size):

    device = set_up()
    train, test = Dataset(train_data), Dataset(test_data)
    train_dataloader = torch.utils.data.DataLoader(train, batch_size=batch_size, shuffle=True)
    test_dataloader = torch.utils.data.DataLoader(test, batch_size=batch_size)

    criterion = nn.CrossEntropyLoss()
    optimizer = Adam(model.parameters(), lr = learning_rate)

    model = model.to(device)
    criterion = criterion.to(device)

    for epoch_num in range(epochs):

            total_acc_train = 0
            total_loss_train = 0

            for input, output in tqdm(train_dataloader):

                # change device
                output = output.to(device)
                input = input.to(device)

                # throw input into model
                output = model(input, input[:, :-1])
                batch_loss = criterion(output, output.long())

                # calculate accuracy
                total_loss_train += batch_loss.item()
                acc = (output.argmax(dim=1) == output).sum().item()
                total_acc_train += acc

                # calculate gradient and update weights
                model.zero_grad()
                batch_loss.backward()
                optimizer.step()
            
            total_acc_val = 0
            total_loss_val = 0

            with torch.no_grad():

                for val_input, val_target in test_dataloader:
                    
                    #change device
                    val_input = val_input.to(device)
                    val_target = val_target.to(device)

                    # throw input into model
                    output = model(val_input, val_input[:, :-1])
                    batch_loss = criterion(output, val_target.long())

                    # calculate accuracy
                    total_loss_val += batch_loss.item()
                    acc = (output.argmax(dim=1) == val_target).sum().item()
                    total_acc_val += acc

            print(
                f'Epochs: {epoch_num + 1}\
                    | Train Loss: {total_loss_train / len(train_data): .3f}\
                    | Train Accuracy: {total_acc_train / len(train_data): .3f}\
                    | Val Loss: {total_loss_val / len(test): .3f}\
                    | Val Accuracy: {total_acc_val / len(test): .3f}')

# Network class
class NET(nn.Module):
    def __init__(self,input_size,output_size, dropout=0.5):
        # super function. It inherits from nn.Module and we can access everything in nn.Module
        super(NET,self).__init__()
        # Linear function.
        self.linear = nn.Linear(input_size,output_size)
        # dropout layer
        self.dropout = nn.Dropout(dropout)
        self.relu = nn.ReLU()

    def forward(self, x):
        dropout_output = self.dropout(x)
        linear_output = self.linear(dropout_output)
        final_layer = self.relu(linear_output)
        return final_layer

#dodać eval loop
if __name__ == "__main__":
    
    device = set_up()
    device = torch.device('cpu') #temporary use cpu
    tokenizer = BertTokenizer.from_pretrained('bert-base-cased')
    
    #data processing
    datapath = f'train.csv'
    df = pd.read_csv(datapath)
    df.head()
    df.drop(columns = ["keyword", "id", "location"], inplace = True)
    
    #data split
    np.random.seed(112)
    sample = df.sample(frac=0.2, random_state=42)
    df_train, df_val, df_test = np.split(sample, 
                                    [int(.8*len(sample)), int(.9*len(sample))])
    print(len(df_train),len(df_val), len(df_test))
    
    
    #data
    dataset = Dataset(df_train)
    x = dataset[0][0]
<<<<<<< HEAD
    print(dataset[0])
=======
    y = dataset[0][1]
    x = dataset[0][0]
    
>>>>>>> 679b3753
    #hyperparameters
    src_pad_idx = 0
    trg_pad_idx = 0
    src_vocab_size = 5000
    trg_vocab_size = 5000
    #dodac długośc tych słowników/zdań wszystkich itd
    
    #model
    model = Transformer(src_vocab_size, trg_vocab_size, src_pad_idx, trg_pad_idx, device=device)
 
    out = model(x, x[:,:-1])
    
    


<|MERGE_RESOLUTION|>--- conflicted
+++ resolved
@@ -416,13 +416,9 @@
     #data
     dataset = Dataset(df_train)
     x = dataset[0][0]
-<<<<<<< HEAD
-    print(dataset[0])
-=======
     y = dataset[0][1]
     x = dataset[0][0]
     
->>>>>>> 679b3753
     #hyperparameters
     src_pad_idx = 0
     trg_pad_idx = 0
